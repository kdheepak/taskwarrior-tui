--- conflicted
+++ resolved
@@ -38,13 +38,8 @@
     }
 }
 
-<<<<<<< HEAD
 #[derive(Debug, Default)]
-pub struct UDA {
-=======
-#[derive(Debug)]
 pub struct Uda {
->>>>>>> a2568c1f
     label: String,
     kind: String,
     values: Option<Vec<String>>,
@@ -103,11 +98,7 @@
     pub uda_task_report_prompt_on_done: bool,
     pub uda_task_report_date_time_vague_more_precise: bool,
     pub uda_context_menu_select_on_move: bool,
-<<<<<<< HEAD
-    pub udas: HashMap<String, UDA>,
-=======
-    pub uda: Vec<Uda>,
->>>>>>> a2568c1f
+    pub udas: HashMap<String, Uda>,
 }
 
 impl Config {

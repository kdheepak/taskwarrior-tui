#![allow(dead_code)]
#![allow(unused_imports)]
#![allow(unused_variables)]

mod app;
mod calendar;
mod config;
mod help;
mod table;
mod task_report;
mod util;

use crate::util::{destruct_terminal, setup_terminal, Event, EventConfig, Events};
use clap::{App, Arg};
use std::env;
use std::error::Error;
use std::io::Write;
use std::time::Duration;

use crate::util::Key;
use app::{AppMode, TTApp};

const APP_VERSION: &str = env!("CARGO_PKG_VERSION");
const APP_NAME: &str = env!("CARGO_PKG_NAME");

fn main() -> Result<(), Box<dyn Error>> {
    let matches = App::new(APP_NAME)
        .version(APP_VERSION)
        .author("Dheepak Krishnamurthy <@kdheepak>")
        .about("A taskwarrior terminal user interface")
        .arg(
            Arg::with_name("config")
                .short("c")
                .long("config")
                .value_name("FILE")
                .help("Sets a custom config file")
                .takes_value(true),
        )
        .get_matches();

    let config = matches.value_of("config").unwrap_or("~/.taskrc");
    let r = tui_main(config);
<<<<<<< HEAD
    Ok(r.unwrap())
=======
    match r {
        Ok(_) => std::process::exit(0),
        Err(error) => {
            if error.to_string().to_lowercase().contains("no such file or directory") {
                eprintln!(
                    "{}: Unable to find executable `task`: {}. Check that taskwarrior is installed correctly and try again.",
                    "[taskwarrior-tui error]", error
                );
            } else {
                eprintln!(
                    "{}: {}. Please report as a github issue on https://github.com/kdheepak/taskwarrior-tui",
                    "[taskwarrior-tui error]", error
                );
            }
            std::process::exit(1);
        }
    }
>>>>>>> d7133d83
}

fn tui_main(_config: &str) -> Result<(), Box<dyn Error>> {
    // Terminal initialization
    let mut terminal = setup_terminal();
    terminal.clear()?;

    // Setup event handlers
    let events = Events::with_config(EventConfig {
        tick_rate: Duration::from_millis(1000),
    });

    let maybeapp = TTApp::new();
    match maybeapp {
        Ok(mut app) => {
            app.next();

            loop {
                terminal.draw(|mut frame| app.draw(&mut frame)).unwrap();

                // Handle input
                match events.next()? {
                    Event::Input(input) => {
                        let r = app.handle_input(input, &mut terminal, &events);
                        if r.is_err() {
                            destruct_terminal(terminal);
                            return r;
                        }
                    }
                    Event::Tick => {
                        let r = app.update();
                        if r.is_err() {
                            destruct_terminal(terminal);
                            return r;
                        }
                    }
                }

                if app.should_quit {
                    destruct_terminal(terminal);
                    break;
                }
            }

            Ok(())
        }
        Err(e) => {
            destruct_terminal(terminal);
            Err(e)
        }
    }
}<|MERGE_RESOLUTION|>--- conflicted
+++ resolved
@@ -40,9 +40,6 @@
 
     let config = matches.value_of("config").unwrap_or("~/.taskrc");
     let r = tui_main(config);
-<<<<<<< HEAD
-    Ok(r.unwrap())
-=======
     match r {
         Ok(_) => std::process::exit(0),
         Err(error) => {
@@ -60,7 +57,6 @@
             std::process::exit(1);
         }
     }
->>>>>>> d7133d83
 }
 
 fn tui_main(_config: &str) -> Result<(), Box<dyn Error>> {
